--- conflicted
+++ resolved
@@ -1,10 +1,3 @@
-<<<<<<< HEAD
-=======
-from __future__ import absolute_import, division, print_function
-
-from collections import namedtuple
-from collections.abc import Iterable
->>>>>>> f7563391
 from matplotlib.font_manager import FontProperties
 import matplotlib.pyplot as plt
 from mpl_toolkits.axisartist import Subplot
