--- conflicted
+++ resolved
@@ -20,8 +20,6 @@
 
     """
 
-<<<<<<< HEAD
-=======
     def _repr(nt):
         """An improved representation of namedtuples over the default."""
 
@@ -93,7 +91,6 @@
 class _FormatterTheta:
     """Dry adiabats potential temperature axis tick formatter."""
 
->>>>>>> f69cd494
     def __call__(self, direction, factor, values):
         return [r"$\theta={}$".format(value) for value in values]
 
